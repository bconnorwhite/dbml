--- conflicted
+++ resolved
@@ -1,7 +1,3 @@
-<<<<<<< HEAD
-
-=======
->>>>>>> 99c53b15
 // eslint-disable-next-line
 require = require('esm')(module);
 const { sql2dbml } = require('../src');
