--- conflicted
+++ resolved
@@ -21,11 +21,7 @@
 * dbml export [--mysql|--postgres] <input-pathspec> [-o|--output <output-pathspec>]
 ```
 
-<<<<<<< HEAD
-### Importing file
-=======
 ### Import file
->>>>>>> 9525fa7b
 
 ```shell
 dbml import [--mysql|--postgres] <input-pathspec> [-o|--output <output-pathspec>]
@@ -71,11 +67,7 @@
 $ dbml import --postgres ./postgres -o ./dbml
 ```
 
-<<<<<<< HEAD
-### Exporting file
-=======
 ### Export file
->>>>>>> 9525fa7b
 
 ```shell
 $ dbml export [--mysql|--postgres] <input-pathspec> [-o|--output <output-pathspec>]
